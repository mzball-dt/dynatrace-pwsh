--- conflicted
+++ resolved
@@ -40,15 +40,12 @@
 - What is the distribution of HU in my environment?
 - What is the newest and oldest Agent version running in my environment?
 - What Host Groups have the oldest agent version?
-<<<<<<< HEAD
-=======
 
 ### export-tenantConfig.ps1
 For exporting tenant configuration to disk for archiving or other purposes.
     Use case: 
         - Nightly tenant configuration dump to reduce risk of unwanted or mistaken changes
         - Any reason you'd want to have a tenant-specific backup of configuration
->>>>>>> c625d506
 
 ### run-clusterWide.ps1
 Powershell script for running arbitary code against a collection of Dynatrace tenants.
@@ -65,8 +62,6 @@
 
 Use case: 
 - How many HU in my tenant/cluster/grouping per OS/MonitoringType/environment
-<<<<<<< HEAD
-=======
 
 ### get-tenantProblemFeed.ps1
 For reporting on all problems in an environment, particularly
@@ -79,7 +74,6 @@
 
 Use case: 
 - When writing new powershell scripts
->>>>>>> c625d506
 
 ## Goals
 
